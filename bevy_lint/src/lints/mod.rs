//! All lints offered by `bevy_lint`.
//!
//! Click on each module to learn more about individual lints. Within each module is a static that
//! documents a lint's name, group, and short description, such as
//! [`missing_reflect::MISSING_REFLECT`].

use crate::lint::BevyLint;
use rustc_lint::{Lint, LintStore};

<<<<<<< HEAD
pub mod cargo;
=======
pub mod borrowed_reborrowable;
>>>>>>> 5d99f417
pub mod insert_event_resource;
pub mod main_return_without_appexit;
pub mod missing_reflect;
pub mod panicking_methods;
pub mod plugin_not_ending_in_plugin;
pub mod zst_query;

pub(crate) static LINTS: &[&BevyLint] = &[
    borrowed_reborrowable::BORROWED_REBORROWABLE,
    insert_event_resource::INSERT_EVENT_RESOURCE,
    main_return_without_appexit::MAIN_RETURN_WITHOUT_APPEXIT,
    panicking_methods::PANICKING_QUERY_METHODS,
    missing_reflect::MISSING_REFLECT,
    panicking_methods::PANICKING_WORLD_METHODS,
    plugin_not_ending_in_plugin::PLUGIN_NOT_ENDING_IN_PLUGIN,
    zst_query::ZST_QUERY,
    cargo::DUPLICATE_BEVY_DEPENDENCIES,
];

pub(crate) fn register_lints(store: &mut LintStore) {
    let lints: Vec<&Lint> = LINTS.iter().map(|x| x.lint).collect();
    store.register_lints(&lints);
}

pub(crate) fn register_passes(store: &mut LintStore) {
    store.register_late_pass(|_| Box::new(borrowed_reborrowable::BorrowedReborrowable));
    store.register_late_pass(|_| Box::new(insert_event_resource::InsertEventResource));
    store.register_late_pass(|_| Box::new(main_return_without_appexit::MainReturnWithoutAppExit));
    store.register_late_pass(|_| Box::new(missing_reflect::MissingReflect));
    store.register_late_pass(|_| Box::new(panicking_methods::PanickingMethods));
    store.register_late_pass(|_| Box::new(plugin_not_ending_in_plugin::PluginNotEndingInPlugin));
    store.register_late_pass(|_| Box::new(zst_query::ZstQuery));
    // registers all cargo lints
    store.register_late_pass(|_| Box::new(cargo::Cargo::default()));
}<|MERGE_RESOLUTION|>--- conflicted
+++ resolved
@@ -7,11 +7,8 @@
 use crate::lint::BevyLint;
 use rustc_lint::{Lint, LintStore};
 
-<<<<<<< HEAD
+pub mod borrowed_reborrowable;
 pub mod cargo;
-=======
-pub mod borrowed_reborrowable;
->>>>>>> 5d99f417
 pub mod insert_event_resource;
 pub mod main_return_without_appexit;
 pub mod missing_reflect;
