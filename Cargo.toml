[workspace]
members = ["bevy_lint"]

[package]
name = "bevy_cli"
version = "0.1.0-dev"
edition = "2021"
license = "MIT OR Apache-2.0"
# When no binary is specific, run the main CLI by default.
default-run = "bevy"

# The main CLI executable
[[bin]]
name = "bevy"
path = "src/bin/main.rs"

[features]
# To optimize the Wasm binaries
# Increases compile times (of the CLI) quite a bit
wasm-opt = ["dep:wasm-opt"]

[dependencies]
# CLI argument parsing
clap = { version = "4.5.16", features = ["derive"] }

# Easy error propagation and contexts
anyhow = "1.0.86"

# Generates new Bevy projects from templates
cargo-generate = "0.22"

# Better CLI user input
dialoguer = { version = "0.11.0", default-features = false }

# API interaction
serde = { features = ["derive"], version = "1.0.210" }
serde_json = "1.0.128"
reqwest = { features = ["blocking", "json"], version = "0.12.7" }
regex = "1.10.6"

# Understanding package versions
semver = { version = "1.0.23", features = ["serde"] }

# Serving the app for the browser
actix-files = "0.6.6"
actix-web = "4.9.0"

# Opening the app in the browser
webbrowser = "1.0.2"

<<<<<<< HEAD
# Parsing the Cargo manifest
toml_edit = "0.22.22"
=======
# Optimizing Wasm binaries
wasm-opt = { version = "0.116.1", optional = true }
>>>>>>> 4e740c78
<|MERGE_RESOLUTION|>--- conflicted
+++ resolved
@@ -48,10 +48,8 @@
 # Opening the app in the browser
 webbrowser = "1.0.2"
 
-<<<<<<< HEAD
 # Parsing the Cargo manifest
 toml_edit = "0.22.22"
-=======
+
 # Optimizing Wasm binaries
-wasm-opt = { version = "0.116.1", optional = true }
->>>>>>> 4e740c78
+wasm-opt = { version = "0.116.1", optional = true }