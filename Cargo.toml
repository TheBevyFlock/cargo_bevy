--- conflicted
+++ resolved
@@ -48,13 +48,11 @@
 # Opening the app in the browser
 webbrowser = "1.0.2"
 
-<<<<<<< HEAD
 # Parsing the Cargo manifest
 toml_edit = "0.22.22"
-=======
+
 # Copying directories
 fs_extra = "1.3.0"
->>>>>>> cbaf5959
 
 # Optimizing Wasm binaries
 wasm-opt = { version = "0.116.1", optional = true }